--- conflicted
+++ resolved
@@ -116,11 +116,9 @@
         self.sample_aligner.load_reference_data_dict(reference_dict)
         series = np.arange(0, 300, 10, dtype=int) / 100
         # predict which relevant distances are interesting to propose as resulting geometry
-<<<<<<< HEAD
+
         dict_series, dict_predicted, dict_diffs = self.sample_aligner.predictor(
-=======
-        _, dict_predicted, _ = self.sample_aligner.predictor(
->>>>>>> ab85cd52
+
             relevant_distances=series, od_strategy=4, threshold_overlap_percentage=50
         )
         self.assertEqual(len(dict_predicted[0]), len(thematic_dict))
