import unittest

import numpy as np

from brdr.aligner import Aligner
from brdr.enums import GRBType
from brdr.loader import GRBActualLoader, DictLoader
from brdr.utils import diffs_from_dict_series
from brdr.utils import get_breakpoints_zerostreak
from brdr.utils import get_oe_dict_by_ids
from brdr.utils import multipolygons_to_singles


class TestExamples(unittest.TestCase):

    def test_example_131635(self):
        # EXAMPLE
        aligner = Aligner()
        dict_theme = get_oe_dict_by_ids([131635])
        loader = DictLoader(dict_theme)
        aligner.load_thematic_data(loader)
        loader = GRBActualLoader(grb_type=GRBType.ADP, partition=1000, aligner=aligner)
        aligner.load_reference_data(loader)
        rel_dist = 2
        dict_results_by_distance = {}
        dict_results_by_distance[rel_dist] = aligner.process_dict_thematic(rel_dist, 4)

    def test_example_combined_borders_adp_gbg(self):
        aligner = Aligner()
        dict_theme = get_oe_dict_by_ids([131635])
        aligner.load_thematic_data_dict(dict_theme)
        adp_loader = GRBActualLoader(
            grb_type=GRBType.ADP, partition=1000, aligner=aligner
        )
        gbg_loader = GRBActualLoader(
            grb_type=GRBType.GBG, partition=1000, aligner=aligner
        )
        dict_ref = adp_loader.load_data()
        dict_ref.update(gbg_loader.load_data())  # combine 2 dictionaries
        # make a polygonized version of the reference data with non-overlapping polygons
        aligner.load_reference_data_dict(dict_ref)

        rel_dist = 2
        result_dict = aligner.process_dict_thematic(rel_dist, 4)
        for process_results in result_dict.values():
            aligner.get_formula(process_results["result"])

    def test_example_multi_to_single(self):
        aligner = Aligner()
        # Load thematic data & reference data
        # Get a specific feature of OE that exists out of a Multipolygon
        dict_theme = get_oe_dict_by_ids([110082])
        dict_theme = multipolygons_to_singles(dict_theme)
        aligner.load_thematic_data_dict(dict_theme)
        aligner.load_reference_data_grb_actual(grb_type="gbg", partition=1000)

        rel_dist = 5
        result_dict = aligner.process_dict_thematic(rel_dist, 4)
        for process_results in result_dict.values():
            aligner.get_formula(process_results["result"])

    def test_example_multipolygon(self):
        aligner0 = Aligner()
        testdata = {
            "type": "FeatureCollection",
            "name": "themelayer",
            "crs": {
                "type": "name",
                "properties": {"name": "urn:ogc:def:crs:EPSG::31370"},
            },
            "features": [
                {
                    "type": "Feature",
                    "properties": {"id": 600, "theme_identifier": "600"},
                    "geometry": {
                        "type": "MultiPolygon",
                        "coordinates": [
                            [
                                [
                                    [172907.478557254769839, 171306.329770992975682],
                                    [172907.423273425694788, 171307.187050310545601],
                                    [172907.258293797436636, 171308.030809821182629],
                                    [172906.986220197344664, 171308.847742933343397],
                                    [172906.611343388562091, 171309.62496612383984],
                                    [172906.139575402339688, 171310.350222118664533],
                                    [172905.578356301615713, 171311.012073197518475],
                                    [172904.936536846886156, 171311.600081573560601],
                                    [172904.224238914379384, 171312.104974003392272],
                                    [172903.452695867919829, 171312.518788031826261],
                                    [172902.634075402340386, 171312.834997564437799],
                                    [172901.781287651334424, 171313.048615787964081],
                                    [172900.907781587186037, 171313.156273815431632],
                                    [172900.027332922356436, 171313.156273815431632],
                                    [172899.153826858208049, 171313.048615787964081],
                                    [172898.301039107202087, 171312.834997564437799],
                                    [172897.482418641622644, 171312.518788031826261],
                                    [172896.710875595163088, 171312.104974003392272],
                                    [172895.998577662656317, 171311.600081573560601],
                                    [172895.356758207926759, 171311.012073197518475],
                                    [172894.795539107202785, 171310.350222118664533],
                                    [172894.323771120980382, 171309.62496612383984],
                                    [172893.948894312197808, 171308.847742933343397],
                                    [172893.676820712105837, 171308.030809821182629],
                                    [172893.511841083847685, 171307.187050310545601],
                                    [172893.456557254772633, 171306.329770992975682],
                                    [172893.511841083847685, 171305.472491675405763],
                                    [172893.676820712105837, 171304.628732164768735],
                                    [172893.948894312197808, 171303.811799052607967],
                                    [172894.323771120980382, 171303.034575862111524],
                                    [172894.795539107202785, 171302.309319867286831],
                                    [172895.356758207926759, 171301.647468788432889],
                                    [172895.998577662656317, 171301.059460412390763],
                                    [172896.710875595163088, 171300.554567982559092],
                                    [172897.482418641622644, 171300.140753954125103],
                                    [172898.301039107202087, 171299.824544421513565],
                                    [172899.153826858208049, 171299.610926197987283],
                                    [172900.027332922356436, 171299.503268170519732],
                                    [172900.907781587186037, 171299.503268170519732],
                                    [172901.781287651334424, 171299.610926197987283],
                                    [172902.634075402340386, 171299.824544421513565],
                                    [172903.452695867919829, 171300.140753954125103],
                                    [172904.224238914379384, 171300.554567982559092],
                                    [172904.936536846886156, 171301.059460412390763],
                                    [172905.578356301615713, 171301.647468788432889],
                                    [172906.139575402339688, 171302.309319867286831],
                                    [172906.611343388562091, 171303.034575862111524],
                                    [172906.986220197344664, 171303.811799052607967],
                                    [172907.258293797436636, 171304.628732164768735],
                                    [172907.423273425694788, 171305.472491675405763],
                                    [172907.478557254769839, 171306.329770992975682],
                                ]
                            ],
                            [
                                [
                                    [172859.258396949415328, 171379.685496183810756],
                                    [172893.114885499031516, 171367.032061069301562],
                                    [172879.777480918884976, 171334.201526718155947],
                                    [172847.630916033376707, 171347.025954199081752],
                                    [172859.258396949415328, 171379.685496183810756],
                                ]
                            ],
                            [
                                [
                                    [172908.846183208952425, 171363.954198473889846],
                                    [172929.536259544838686, 171356.259541985346004],
                                    [172926.116412216593744, 171336.766412214346929],
                                    [172902.177480918879155, 171346.341984733415302],
                                    [172908.846183208952425, 171363.954198473889846],
                                ]
                            ],
                            [
                                [
                                    [172911.411068705143407, 171403.96641221435857],
                                    [172908.846183208952425, 171402.598473283054773],
                                    [172908.333206109731691, 171398.323664122755872],
                                    [172910.214122140256222, 171395.75877862656489],
                                    [172915.172900766221574, 171395.929770992981503],
                                    [172918.592748094466515, 171399.007633588393219],
                                    [172917.908778628800064, 171401.914503817417426],
                                    [172915.685877865442308, 171404.308396947191795],
                                    [172912.608015270030592, 171404.992366412829142],
                                    [172911.411068705143407, 171403.96641221435857],
                                ]
                            ],
                        ],
                    },
                }
            ],
        }

        # Load thematic data
        aligner0.load_thematic_data_geojson(testdata, "theme_identifier")
        aligner0.dict_thematic = multipolygons_to_singles(aligner0.dict_thematic)
        aligner0.load_thematic_data_dict(
            aligner0.dict_thematic,
        )
        # gebruik de actuele adp-percelen adp= administratieve percelen
        aligner = Aligner()
        aligner.load_thematic_data_dict(
            aligner0.dict_thematic,
        )
        aligner.load_reference_data_grb_actual(grb_type="adp", partition=1000)
<<<<<<< HEAD
        dict_series, dict_predicted, dict_diffs = aligner.predictor()
=======
        _, dict_predicted, _ = aligner.predictor()
>>>>>>> ab85cd52
        self.assertGreater(len(dict_predicted), 0)
        fcs = aligner.get_predictions_as_geojson(formula=True)
        self.assertEqual(len(fcs), 6)
        # aligner.export_results("output/")
        # write_geojson("output/predicted.geojson", fcs[0])
        # write_geojson("output/predicted_diff.geojson", fcs[1])

    # def test_example_parcel_change_detector(self):
    #     aligner_x = Aligner()
    #     dict_theme = get_oe_dict_by_ids([131635])
    #     # Load thematic data & reference data (parcels)
    #     aligner_x.load_thematic_data_dict(dict_theme)
    #     aligner_x.load_reference_data_grb_actual(
    #         grb_type="adp", partition=1000
    #     )  # gebruik de actuele adp-percelen adp= administratieve percelen
    #
    #     aligner_y = Aligner()
    #     # Load thematic data & reference data (buildings)
    #     aligner_y.load_thematic_data_dict(dict_theme, 'aanduid_id')
    #     aligner_y.load_reference_data_grb_actual(
    #         grb_type="gbg", partition=1000
    #     )  # gebruik de actuele adp-percelen adp= administratieve percelen
    #
    #     # Example how to use a series (for histogram)
    #     series = np.arange(0, 300, 10, dtype=int)/100
    #     x_dict_series = aligner_x.process_series(series, 4, 50)
    #     x_resulting_areas = diffs_from_dict_series(x_dict_series, aligner_x.dict_thematic)
    #     y_dict_series = aligner_y.process_series(series, 4, 50)
    #     y_resulting_areas = diffs_from_dict_series(y_dict_series, aligner_y.dict_thematic)
    #     # plot_diffs(series,x_resulting_areas)
    #     # plot_diffs(series,y_resulting_areas)
    #     # Make a 1-by-1 comparison for each thematic feature compared to the 2 references (
    #     # parcels and buildings)
    #     for key in x_resulting_areas:
    #         dict_diff = {"x" + str(key): x_resulting_areas[key], "y" + str(key): y_resulting_areas[key]}

    def test_example_wanted_changes(self):
        aligner = Aligner()
        ##Load thematic data & reference data
        dict_theme = get_oe_dict_by_ids([131635])
        aligner.load_thematic_data_dict(dict_theme)
        aligner.load_reference_data_grb_actual(
            grb_type="adp", partition=1000
        )  # gebruik de actuele adp-percelen adp= administratieve percelen
        # Example how to use the Aligner
        rel_dist = 2
        dict_results_by_distance = {}
        dict_results_by_distance[rel_dist] = aligner.process_dict_thematic(rel_dist, 4)

        # Example how to use a series (for histogram)
        series = np.arange(0, 300, 10, dtype=int) / 100
        dict_series = aligner.process_series(series, 4, 50)
        resulting_areas = diffs_from_dict_series(dict_series, aligner.dict_thematic)
        for key in resulting_areas:
            if len(resulting_areas[key]) == len(series):
                lst_diffs = list(resulting_areas[key].values())
                extremes, zero_streak = get_breakpoints_zerostreak(series, lst_diffs)
                print(str(key))
                for extremum in extremes:
                    print(f"{extremum[0]:.2f}, {extremum[1]:.2f} ({extremum[2]})")
                for st in zero_streak:
                    print(
                        f"{st[0]:.2f} - {st[1]:.2f} -{st[2]:.2f} - {st[3]:.2f} - startextreme {st[4]:.2f} "
                    )
                    dict_results_by_distance = {}
                    dict_results_by_distance[st[0]] = aligner.process_dict_thematic(
                        st[0], 4
                    )

    def test_example_predictor(self):
        aligner = Aligner()
        # Load thematic data & reference data
        dict_theme = get_oe_dict_by_ids([131635])
        aligner.load_thematic_data_dict(dict_theme)
        aligner.load_reference_data_grb_actual(
            grb_type="adp", partition=1000
        )  # gebruik de actuele adp-percelen adp= administratieve percelen

        series = np.arange(0, 300, 10, dtype=int) / 100
        # predict which relevant distances are interesting to propose as resulting geometry
<<<<<<< HEAD
        dict_series, dict_predicted, dict_diffs = aligner.predictor(
=======
        _, dict_predicted, _ = aligner.predictor(
>>>>>>> ab85cd52
            relevant_distances=series, od_strategy=4, threshold_overlap_percentage=50
        )
        for key in dict_predicted.keys():
            continue<|MERGE_RESOLUTION|>--- conflicted
+++ resolved
@@ -180,11 +180,9 @@
             aligner0.dict_thematic,
         )
         aligner.load_reference_data_grb_actual(grb_type="adp", partition=1000)
-<<<<<<< HEAD
-        dict_series, dict_predicted, dict_diffs = aligner.predictor()
-=======
+
         _, dict_predicted, _ = aligner.predictor()
->>>>>>> ab85cd52
+
         self.assertGreater(len(dict_predicted), 0)
         fcs = aligner.get_predictions_as_geojson(formula=True)
         self.assertEqual(len(fcs), 6)
@@ -265,11 +263,8 @@
 
         series = np.arange(0, 300, 10, dtype=int) / 100
         # predict which relevant distances are interesting to propose as resulting geometry
-<<<<<<< HEAD
-        dict_series, dict_predicted, dict_diffs = aligner.predictor(
-=======
+
         _, dict_predicted, _ = aligner.predictor(
->>>>>>> ab85cd52
             relevant_distances=series, od_strategy=4, threshold_overlap_percentage=50
         )
         for key in dict_predicted.keys():
