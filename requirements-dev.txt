black==24.10.0
    # via brdr (pyproject.toml)
build==1.2.1
    # via pip-tools
certifi==2024.2.2
    # via
    #   pyogrio
    #   pyproj
    #   requests
charset-normalizer==3.3.2
    # via requests
click==8.1.7
    # via
    #   black
    #   pip-tools
colorama==0.4.6
    # via
    #   build
    #   click
    #   pytest
contourpy==1.2.1
    # via matplotlib
coverage[toml]==7.6.4
    # via pytest-cov
cycler==0.12.1
    # via matplotlib
flake8==7.1.1
    # via brdr (pyproject.toml)
fonttools==4.51.0
    # via matplotlib
geojson==3.1.0
    # via brdr (pyproject.toml)
<<<<<<< HEAD
geopandas>=1.1.0
=======
geopandas==1.1.0
>>>>>>> b38ee052
    # via brdr (pyproject.toml)
hatchling==1.26.1
    # via brdr (pyproject.toml)
idna==3.7
    # via requests
iniconfig==2.0.0
    # via pytest
kiwisolver==1.4.5
    # via matplotlib
matplotlib==3.8.4
    # via brdr (pyproject.toml)
mccabe==0.7.0
    # via flake8
mypy==1.13.0
    # via brdr (pyproject.toml)
mypy-extensions==1.0.0
    # via
    #   black
    #   mypy
networkx>=3.3
    # via brdr (pyproject.toml)
numpy==1.26.4
    # via
    #   contourpy
    #   geopandas
    #   matplotlib
    #   pandas
    #   pyogrio
    #   shapely
osmnx>=2.0.3
    # via brdr (pyproject.toml)
packaging==24.2
    # via
    #   black
    #   build
    #   geopandas
    #   hatchling
    #   matplotlib
    #   pyogrio
    #   pytest
pandas==2.2.3
    # via geopandas
pathspec==0.12.1
    # via
    #   black
    #   hatchling
pillow==10.3.0
    # via matplotlib
pip-tools==7.4.1
    # via brdr (pyproject.toml)
platformdirs==4.2.0
    # via black
pluggy==1.5.0
    # via
    #   hatchling
    #   pytest
pycodestyle==2.12.1
    # via flake8
pyflakes==3.2.0
    # via flake8
pyogrio==0.10.0
    # via geopandas
pyparsing==3.1.2
    # via matplotlib
pyproj==3.6.1
    # via geopandas
pyproject-hooks==1.0.0
    # via
    #   build
    #   pip-tools
pytest==8.3.3
    # via
    #   brdr (pyproject.toml)
    #   pytest-cov
pytest-cov==6.0.0
    # via brdr (pyproject.toml)
python-dateutil==2.9.0.post0
    # via
    #   matplotlib
    #   pandas
pytz==2024.1
    # via pandas
pyyaml==6.0.1
    # via responses
requests==2.32.4
    # via
    #   brdr (pyproject.toml)
    #   responses
responses==0.25.3
    # via brdr (pyproject.toml)
shapely==2.0.4
    # via
    #   brdr (pyproject.toml)
    #   geopandas
six==1.16.0
    # via python-dateutil
toml==0.10.2
    # via brdr (pyproject.toml)
topojson>=1.10
    # via brdr (pyproject.toml)
trove-classifiers==2024.5.22
    # via hatchling
types-requests==2.31.0.20240406
    # via brdr (pyproject.toml)
typing-extensions==4.11.0
    # via mypy
tzdata==2024.1
    # via pandas
urllib3==2.2.1
    # via
    #   requests
    #   responses
    #   types-requests
wheel==0.43.0
    # via pip-tools

# The following packages are considered to be unsafe in a requirements file:
# pip
# setuptools<|MERGE_RESOLUTION|>--- conflicted
+++ resolved
@@ -30,11 +30,8 @@
     # via matplotlib
 geojson==3.1.0
     # via brdr (pyproject.toml)
-<<<<<<< HEAD
 geopandas>=1.1.0
-=======
-geopandas==1.1.0
->>>>>>> b38ee052
+
     # via brdr (pyproject.toml)
 hatchling==1.26.1
     # via brdr (pyproject.toml)
