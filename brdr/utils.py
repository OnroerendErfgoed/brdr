--- conflicted
+++ resolved
@@ -15,49 +15,42 @@
 import brdr.constants
 
 
-def geojson_tuple_from_tuple(
-    my_tuple, crs, name_id, prop_dict=None, geom_attributes=True
-):
+def geojson_tuple_from_tuple(my_tuple, crs, name_id, prop_dict=None, geom_attributes=True):
     """
     get a geojson-tuple (6 geojsons) for a tuple of results (results, result_diff, ...)
     """
     feature_collections = []
     for count, tup in enumerate(my_tuple):
-<<<<<<< HEAD
         feature_collections.append(geojson_from_dict(tup, crs, name_id, prop_dict=prop_dict,geom_attributes=geom_attributes))
-=======
-        feature_collections.append(
-            geojson_from_dict(tup, crs, name_id, prop_dict=prop_dict)
-        )
->>>>>>> 6c36a84b
     return tuple(feature_collections)
-
-
-def geojson_tuple_from_series(
-    dict_series, crs, name_id, prop_dict=None, geom_attributes=True
-):
+def geojson_tuple_from_series(dict_series, crs, name_id, prop_dict=None, geom_attributes=True):
     """
     get a geojson-tuple (6 geojsons) for a dictionary of relevant distances() keys and resulting tuples (values)
     """
     features = [[], [], [], [], [], []]
     for rel_dist in dict_series.keys():
-<<<<<<< HEAD
         my_tuple = dict_series [rel_dist]
         prop_rel_dist = {'relevant_distance': rel_dist}
         prop_dictionary = dict.fromkeys(my_tuple[0].keys(), prop_rel_dist)
         if prop_dict is not None and rel_dist in prop_dict:
             prop_dictionary = prop_dictionary | prop_dict[rel_dist]
         fcs = geojson_tuple_from_tuple(my_tuple, crs, name_id, prop_dict=prop_dictionary, geom_attributes=geom_attributes)
-=======
-        my_tuple = dict_series[rel_dist]
-        prop_rel_dist = {"relevant_distance": rel_dist}
-        if prop_dict is not None and rel_dist in prop_dict:
-            prop_rel_dist = prop_rel_dist | prop_dict[rel_dist]
-        prop_dictionary = dict.fromkeys(my_tuple[0].keys(), prop_rel_dist)
-        fcs = geojson_tuple_from_tuple(
-            my_tuple, crs, name_id, prop_dict=prop_dictionary
-        )
->>>>>>> 6c36a84b
+        for count, ft in enumerate(features):
+            ft.extend(fcs[count].features)
+    crs_geojson = {"type": "name", "properties": {"name": crs}}
+    feature_collections =[]
+    for ft in features:
+        feature_collections.append (FeatureCollection(ft, crs=crs_geojson))
+    return tuple(feature_collections)
+def geojson_tuple_from_dict_theme(dict_theme, crs, name_id, prop_dict=None, geom_attributes=True):
+    """
+    get a geojson-tuple (6 geojsons) for a dictionary of theme_ids (keys) and dictionary of relevant distance-results (values)
+    """
+    features = [[], [], [], [], [], []]
+    for key in dict_theme.keys():
+        if prop_dict is not None and key in prop_dict:
+            prop_dictionary = prop_dict[key]
+        fcs = geojson_tuple_from_series(dict_theme[key], crs, name_id, prop_dict=prop_dictionary, geom_attributes=geom_attributes)
         for count, ft in enumerate(features):
             ft.extend(fcs[count].features)
     crs_geojson = {"type": "name", "properties": {"name": crs}}
@@ -77,13 +70,9 @@
     for key in dict_theme.keys():
         if prop_dict is not None and key in prop_dict:
             prop_dictionary = prop_dict[key]
-<<<<<<< HEAD
-        fcs = geojson_tuple_from_series(dict_theme[key], crs, name_id, prop_dict=prop_dictionary, geom_attributes=geom_attributes)
-=======
         fcs = geojson_tuple_from_series(
             dict_theme[key], crs, name_id, prop_dict=prop_dictionary
         )
->>>>>>> 6c36a84b
         for count, ft in enumerate(features):
             ft.extend(fcs[count].features)
     crs_geojson = {"type": "name", "properties": {"name": crs}}
@@ -110,9 +99,9 @@
                 shape_index = perimeter / area
             else:
                 shape_index = -1
-            properties["area"] = area
-            properties["perimeter"] = perimeter
-            properties["shape_index"] = shape_index
+            properties['area'] = area
+            properties['perimeter'] = perimeter
+            properties['shape_index'] = shape_index
         features.append(
             Feature(
                 geometry=geom,
@@ -123,13 +112,11 @@
     geojson = FeatureCollection(features, crs=crs_geojson)
     return geojson
 
-
-def write_geojson(path_to_file, geojson):
+def write_geojson(path_to_file,geojson):
     parent = os.path.dirname(path_to_file)
     os.makedirs(parent, exist_ok=True)
     with open(path_to_file, "w") as f:
         dump(geojson, f)
-
 
 def multipolygons_to_singles(dict_geoms):
     """
@@ -211,7 +198,7 @@
     return dict_ref
 
 
-def get_oe_dict_by_ids(objectids, oetype="aanduidingsobjecten"):
+def get_oe_dict_by_ids(objectids, oetype='aanduidingsobjecten'):
     """
     Fetches thematic data for a list of objectIDs from the Inventaris Onroerend Erfgoed API.
 
@@ -236,12 +223,12 @@
     for a in objectids:
         url = base_url + str(a)
         response = requests.get(url, headers=headers).json()
-        if "id" in response.keys():
+        if 'id' in response.keys():
             key = str(response["id"])
             geom = shape(response["locatie"]["contour"])
             dict_thematic[key] = geom
         else:
-            logging.warning("object id " + str(a) + " not available in " + oetype)
+            logging.warning('object id ' + str(a) +' not available in ' + oetype)
     return dict_thematic
 
 
@@ -285,7 +272,6 @@
         start_index = start_index + limit
         collection = collection | feature_collection
     return collection
-
 
 def get_breakpoints_zerostreak(x, y):
     """
