import json
import logging
import os
from collections import defaultdict
from concurrent.futures import ThreadPoolExecutor
from concurrent.futures import wait
from datetime import datetime
from math import pi
from typing import Iterable

import numpy as np
from shapely import GeometryCollection
from shapely import Polygon
from shapely import STRtree
from shapely import get_parts
from shapely import make_valid
from shapely import remove_repeated_points
from shapely import to_geojson
from shapely.geometry.base import BaseGeometry
from shapely.geometry.multipolygon import MultiPolygon

from brdr import __version__
from brdr.constants import DEFAULT_CRS, BASE_FORMULA_FIELD_NAME
from brdr.constants import (
    LAST_VERSION_DATE,
    VERSION_DATE,
    DATE_FORMAT,
    NEW_FORMULA_FIELD_NAME, EVALUATION_FIELD_NAME, FULL_BASE_FIELD_NAME, FULL_ACTUAL_FIELD_NAME,
    DIFF_PERCENTAGE_FIELD_NAME,
    DIFF_AREA_FIELD_NAME, OD_ALIKE_FIELD_NAME, EQUAL_REFERENCE_FEATURES_FIELD_NAME,
)
from brdr.enums import (
    OpenbaarDomeinStrategy,
    Evaluation,
    AlignerResultType,
    AlignerInputType,
)
from brdr.geometry_utils import buffer_neg, safe_unary_union
from brdr.geometry_utils import buffer_neg_pos
from brdr.geometry_utils import buffer_pos
from brdr.geometry_utils import fill_and_remove_gaps
from brdr.geometry_utils import safe_difference
from brdr.geometry_utils import safe_intersection
from brdr.geometry_utils import safe_symmetric_difference
from brdr.geometry_utils import safe_union
from brdr.loader import Loader
from brdr.logger import Logger
from brdr.typings import ProcessResult
from brdr.utils import diffs_from_dict_series, multipolygons_to_singles
from brdr.utils import geojson_from_dict
from brdr.utils import get_breakpoints_zerostreak
from brdr.utils import get_series_geojson_dict
from brdr.utils import merge_process_results
from brdr.utils import write_geojson


###################


class Aligner:
    """
    This class is used to compare the thematic data with the reference data.
    The reference data can be loaded in different ways, for example by using the GRB
    data.
    The thematic data can be loaded by using a geojson file.
    The class can be used to compare the thematic data with the reference data.
    """

    def __init__(
        self,
        *,
        feedback=None,
        relevant_distance=1,
        relevant_distances=np.arange(0, 200, 10, dtype=int) / 100,
        threshold_overlap_percentage=50,
        od_strategy=OpenbaarDomeinStrategy.SNAP_SINGLE_SIDE,
        crs=DEFAULT_CRS,
        threshold_exclusion_area=0,
        threshold_exclusion_percentage=0,
        buffer_multiplication_factor=1.01,
        threshold_circle_ratio=0.98,
        correction_distance=0.01,
        mitre_limit=10,
        area_limit=None,
        max_workers=None,
    ):
        """
        Initializes the Aligner object

        Args:
            feedback (object, optional): Feedback object that can be added to show
                feedback in QGIS. Defaults to None.
            relevant_distance (int, optional): The relevant distance (in meters) for
                processing. Defaults to 1.
            od_strategy (int, optional): The strategy to determine how to handle
                information outside the reference polygons (Openbaar Domein)
                (default 1: SNAP_SINGLE_SIDE)
            threshold_overlap_percentage (int, optional): Threshold (%) to determine
                from which overlapping-percentage a reference-polygon has to be included
                when there aren't relevant intersections or relevant differences
                (default 50%).
                When setting this parameter to '-1' the original border for will be returned for cases where nor relevant intersections and relevant differences are found
            od_strategy (int, optional): Determines how the algorithm deals with parts
                of the geometry that are not on the
                reference (default 1: SNAP_SINGLE_SIDE)
            crs (str, optional): Coordinate Reference System (CRS) of the data.
                (default EPSG:31370)
            area_limit (int, optional): Maximum area for processing. (default 100000)
            max_workers (int, optional): Amount of workers that is used in ThreadPoolExecutor when processing objects for multiple relevant distances. (default None)


        """
        self.logger = Logger(feedback)
        if relevant_distances is None and relevant_distance is not None:
            relevant_distances = [relevant_distance]
        self.relevant_distances = relevant_distances
        self.od_strategy = od_strategy
        self.threshold_overlap_percentage = threshold_overlap_percentage
        # Area in m² for excluding candidate reference when overlap(m²) is smaller than the
        # threshold
        self.threshold_exclusion_area = threshold_exclusion_area
        # Percentage for excluding candidate reference when overlap(%) is smaller than the
        # threshold
        self.threshold_exclusion_percentage = threshold_exclusion_percentage
        self.area_limit = area_limit
        self.max_workers = max_workers
        # Multiplication-factor used in OD-strategy 2 (SNAP-BOTH SIDED) when calculating
        # OD-area to take into account
        self.buffer_multiplication_factor=buffer_multiplication_factor
        # Threshold-value to exclude circles getting processed (perfect circle = 1) based on
        # POLSPY-POPPER algorithm
        self.threshold_circle_ratio=threshold_circle_ratio
        # Distance used in a pos_neg_buffer to remove slivers (technical correction)
        self.correction_distance = correction_distance
        # Buffer parameters:
        # Distance to limit a buffered corner (MITER-join-style parameter)
        #   Explanation and examples:
        #   https://shapely.readthedocs.io/en/stable/reference/shapely.buffer.html
        #   https://postgis.net/docs/ST_Buffer.html
        self.mitre_limit=mitre_limit
        #quad_segments = 8 (by default in shapely)

        # PROCESSING DEFAULTS
        # thematic
        # name of the identifier-field of the thematic data (id has to be unique)
        self.name_thematic_id = "theme_identifier"
        # dictionary to store all thematic geometries to handle
        self.dict_thematic: dict[any, BaseGeometry] = {}
        # dictionary to store properties of the reference-features (optional)
        self.dict_thematic_properties: dict[any, dict] = {}
        # Dict to store source-information of the thematic dictionary
        self.dict_thematic_source: dict[any, str] = {}
        # dictionary to store all unioned thematic geometries
        self.thematic_union = None

        # reference

        # name of the identifier-field of the reference data (id has to be unique,f.e
        # CAPAKEY for GRB-parcels)
        self.name_reference_id = "ref_identifier"
        # dictionary to store all reference geometries
        self.dict_reference: dict[any, BaseGeometry] = {}
        # dictionary to store properties of the reference-features (optional)
        self.dict_reference_properties: dict[any, dict] = {}
        # Dict to store source-information of the reference dictionary
        self.dict_reference_source: dict[any, str] = {}
        # to save a unioned geometry of all reference polygons; needed for calculation
        # in most OD-strategies
        self.reference_union = None

        # results

        # output-dictionaries (all results of process()), grouped by theme_id and relevant_distance
        self.dict_processresults: dict[any, dict[float, ProcessResult]] = {}
        # dictionary with the 'predicted' results, grouped by theme_id and relevant_distance
        self.dict_predictions: dict[any, dict[float, ProcessResult]] = {}
        # dictionary with the 'evaluated predicted' results, grouped by theme_id and relevant_distance
        self.dict_evaluated_predictions: dict[any, dict[float, ProcessResult]] = {}
        # dictionary with the 'evaluated predicted' properties, grouped by theme_id and relevant_distance
        self.dict_evaluated_predictions_properties: dict[any, dict[float, {}]] = {}

        # Coordinate reference system
        # thematic geometries and reference geometries are assumed to be in the same CRS
        # before loading into the Aligner. No CRS-transformation will be performed.
        # When loading data, CRS is expected to be a projected CRS with units in 'meter
        # (m)'.
        # Default EPSG:31370 (Lambert72), alternative: EPSG:3812 (Lambert2008)
        self.CRS = crs
        # this parameter is used to treat multipolygon as single polygons. So polygons
        # with ID splitter are separately evaluated and merged on result.
        self.multi_as_single_modus = True
        self.logger.feedback_info("Aligner initialized")

    ##########LOADERS##########################
    ###########################################

    def load_thematic_data(self, loader: Loader):
        self.dict_thematic, self.dict_thematic_properties, self.dict_thematic_source = (
            loader.load_data()
        )

    def load_reference_data(self, loader: Loader):
        (
            self.dict_reference,
            self.dict_reference_properties,
            self.dict_reference_source,
        ) = loader.load_data()
        self._prepare_reference_data()

    ##########PROCESSORS#######################
    ###########################################


    def process_geometry(
        self,
        input_geometry: BaseGeometry,
        relevant_distance: float = 1,
        od_strategy=OpenbaarDomeinStrategy.SNAP_SINGLE_SIDE,
        threshold_overlap_percentage=50,
    ) -> ProcessResult:
        """
        method to align a geometry to the reference layer

        Args:
            input_geometry (BaseGeometry): The input geometric object.
            relevant_distance
            od_strategy
            threshold_overlap_percentage (int): The buffer distance (positive
                or negative).

        Returns:
            ProcessResult : A dict containing the resulting geometries:

            *   result (BaseGeometry): The resulting output geometry
            *   result_diff (BaseGeometry): The resulting difference output geometry
            *   result_diff_plus (BaseGeometry): The resulting positive difference
                output geometry
            *   result_diff_min (BaseGeometry): The resulting negative difference output
                geometry
            *   relevant_intersection (BaseGeometry): The relevant_intersection
            *   relevant_difference (BaseGeometry): The relevant_difference
        Notes:
            -
        Example:
        """
        if self.area_limit and input_geometry.area > self.area_limit:
            message = "The input geometry is too large to process."
            raise ValueError(message)

        self.logger.feedback_debug("process geometry")
        self.od_strategy = od_strategy
        self.threshold_overlap_percentage = threshold_overlap_percentage
        buffer_distance = relevant_distance/2
        # combine all parts of the input geometry to one polygon
        input_geometry = safe_unary_union(get_parts(input_geometry))

        # array with all relevant parts of a thematic geometry; initial empty Polygon
        (
            geometry,
            preresult,
            relevant_intersection_array,
            relevant_diff_array,
        ) = self._calculate_intersection_between_geometry_and_od(input_geometry,relevant_distance)
        # get a list of all ref_ids that are intersecting the thematic geometry
        ref_intersections = self.reference_items.take(
            self.reference_tree.query(geometry)
        ).tolist()
        for key_ref in ref_intersections:
            geom_reference = self.dict_reference[key_ref]
            geom_intersection = safe_intersection(geometry, geom_reference)
            if geom_intersection.is_empty or geom_intersection is None:
                continue
            self.logger.feedback_debug("calculate intersection")
            (
                geom,
                relevant_intersection,
                relevant_diff,
            ) = _calculate_geom_by_intersection_and_reference(
                geom_intersection,
                geom_reference,
                False,
                buffer_distance,
                self.threshold_overlap_percentage,
                self.threshold_exclusion_percentage,
                self.threshold_exclusion_area,self.mitre_limit
            )
            self.logger.feedback_debug("intersection calculated")
            preresult = self._add_multi_polygons_from_geom_to_array(geom, preresult)
            relevant_intersection_array = self._add_multi_polygons_from_geom_to_array(
                relevant_intersection, relevant_intersection_array
            )
            relevant_diff_array = self._add_multi_polygons_from_geom_to_array(
                relevant_diff, relevant_diff_array
            )
        # UNION INTERMEDIATE LAYERS
        relevant_intersection = safe_unary_union(relevant_intersection_array)
        if relevant_intersection is None or relevant_intersection.is_empty:
            relevant_intersection = Polygon()
        relevant_diff = safe_unary_union(relevant_diff_array)
        if relevant_diff is None or relevant_diff.is_empty:
            relevant_diff = Polygon()

        # POSTPROCESSING
        result_dict = self._postprocess_preresult(preresult, geometry,relevant_distance)

        result_dict["result_relevant_intersection"] = relevant_intersection
        result_dict["result_relevant_diff"] = relevant_diff

        # make a unary union for each key value in the result dict
        for key in ProcessResult.__annotations__:
            geometry = result_dict.get(key, Polygon())  # noqa
            if isinstance(geometry,BaseGeometry) and not geometry.is_empty:
                geometry = safe_unary_union(geometry)
            result_dict[key] = geometry  # noqa

        return result_dict


    def process(
        self,
        dict_thematic =None,
        relevant_distances: Iterable[float] = None,
        relevant_distance=1,
        od_strategy=OpenbaarDomeinStrategy.SNAP_SINGLE_SIDE,
        threshold_overlap_percentage=50,
    ) -> dict[any, dict[float, ProcessResult]]:
        """
        Calculates the resulting dictionaries for thematic data based on a series of
            relevant distances.

        Args:
            relevant_distances (Iterable[float]): A series of relevant distances
                (in meters) to process
            od_strategy (int, optional): The strategy for overlap detection.
                Defaults to 1.
            threshold_overlap_percentage (float, optional): The threshold percentage for
                considering full overlap. Defaults to 50.

        Returns:
            dict: A dictionary, for every thematic ID a dictionary with the results for all distances

                {
                    'theme_id_1': {0: (ProcessResult), 0.1:
                        (ProcessResult), ...},
                    'theme_id_2': {0: (ProcessResult), 0.1:
                        (ProcessResult), ...},
                    ...
                }
        """
        if relevant_distances is None:
            relevant_distances = [relevant_distance]
        self.relevant_distances = relevant_distances
        self.od_strategy = od_strategy
        self.threshold_overlap_percentage = threshold_overlap_percentage
        self.logger.feedback_debug("Process series" + str(self.relevant_distances))
        dict_series = {}
        dict_series_queue = {}
        futures = []
        if dict_thematic is None:
            dict_thematic = self.dict_thematic
        dict_multi_as_single = {}
        if self.multi_as_single_modus:
            dict_thematic, dict_multi_as_single = multipolygons_to_singles(dict_thematic)

        if self.max_workers!=-1:
            with ThreadPoolExecutor(max_workers=self.max_workers) as executor:#max_workers=5
                for key, geometry in dict_thematic.items():
                    self.logger.feedback_info(
                        f"thematic id {str(key)} processed with relevant distances (m) [{str(self.relevant_distances)}]"
                    )
                    dict_series[key] = {}
                    dict_series_queue[key] = {}
                    for relevant_distance in self.relevant_distances:
                        try:
                            future = executor.submit(self.process_geometry, geometry,
                                relevant_distance,
                                od_strategy,
                                threshold_overlap_percentage,)
                            futures.append(future)
                            dict_series_queue[key][relevant_distance]  = future
                        except ValueError as e:
                            self.logger.feedback_warning("error for" + f"thematic id {str(key)} processed with relevant distances (m) [{str(self.relevant_distances)}]")
                            dict_series_queue[key][relevant_distance] = None
                            self.logger.feedback_warning(str(e))
            self.logger.feedback_debug ("waiting all started RD calculations")
            wait(futures)
            for id_theme,dict_dist in dict_series_queue.items():
                for relevant_distance,future in dict_dist.items():
                    dict_series[id_theme][relevant_distance] = future.result()
        else:
            for key, geometry in dict_thematic.items():
                self.logger.feedback_info(
                    f"thematic id {str(key)} processed with relevant distances (m) [{str(self.relevant_distances)}]"
                )
                dict_series[key] = {}
                for relevant_distance in self.relevant_distances:
                    try:
                        processed_result = self.process_geometry(
                            geometry,
                            relevant_distance,
                            od_strategy,
                            threshold_overlap_percentage,
                        )
                    except ValueError as e:
                        self.logger.feedback_warning(str(e))
                        processed_result = None

                    dict_series[key][relevant_distance] = processed_result

        if self.multi_as_single_modus:
<<<<<<< HEAD
            dict_series = merge_process_results(dict_series)
        # Check if geom changes from polygon to multipolygon or vice versa
        for theme_id, dict_dist_results in dict_series.items():
            original_geometry = self.dict_thematic[theme_id]
            original_geometry_length =-1
            if original_geometry.geom_type =="Polygon":
                original_geometry_length=1
            elif original_geometry.geom_type =="MultiPolygon":
                original_geometry_length = len(original_geometry.geoms)
            for relevant_distance, process_result in dict_dist_results.items():
                resulting_geom = process_result["result"]
                resulting_geometry_length =-1
                if resulting_geom.geom_type == "Polygon":
                    resulting_geometry_length = 1
                elif resulting_geom.geom_type == "MultiPolygon":
                    resulting_geometry_length = len(resulting_geom.geoms)
                if original_geometry_length != resulting_geometry_length:
                    msg = "Difference in amount of polygons"
                    self.logger.feedback_debug(msg)
                    process_result["remark"] = process_result["remark"]  + " / " + msg
=======
            dict_series = merge_process_results(dict_series,dict_multi_as_single)
>>>>>>> a3133432

        self.logger.feedback_info(
            "End of processing series: " + str(self.relevant_distances)
        )
        self.dict_processresults = dict_series

        return self.dict_processresults


    def predictor(
        self,
        dict_thematic=None,
        relevant_distances=np.arange(0, 300, 10, dtype=int) / 100,
        od_strategy=OpenbaarDomeinStrategy.SNAP_SINGLE_SIDE,
        threshold_overlap_percentage=50,
    ):
        """
        Predicts the 'most interesting' relevant distances for changes in thematic
        elements based on a distance series.

        This function analyzes a set of thematic geometries (`self.dict_thematic`) to
        identify potentially interesting distances where changes occur. It performs
        the following steps:

        1. **Process Distance Series:**
            - Calculates a series of results for different distances specified by
              `relevant_distances`.
            - This calculation might involve functions like `self.process_series`
              (implementation details likely depend on your specific code).

        2. **Calculate Difference Metrics:**
            - Analyzes the results from the distance series to compute difference
              metrics between thematic elements at each distance (using
              `diffs_from_dict_series`).

        3. **Identify Breakpoints and Zero-Streaks:**
            - For each thematic geometry, it identifies potential "breakpoints" where
              the difference metric changes sign (from positive to negative or vice
              versa).
            - It also identifies "zero-streaks" which are consecutive distances with a
              difference metric close to zero (potentially indicating minimal change).

        4. **Predict Interesting Distances:**
            - The function considers distances corresponding to breakpoints and
              zero-streaks as potentially interesting for further analysis.
            - These distances are stored in a dictionary (`dict_predictions`) with the
              thematic element key as the outer key.
            - Additionally, the corresponding results from the distance series for
              those distances are included.

        5. **Filter Results:**
            - The function might further filter the predicted results for each thematic
              element based on the element key (using `filter_resulting_series_by_key`).

        Args:
            relevant_distances (np.ndarray, optional): A NumPy array of distances to
              be analyzed. Defaults to np.arange(0.1, 5.05, 0.1).
            od_strategy (OpenbaarDomeinStrategy, optional): A strategy for handling
              open data in the processing (implementation specific). Defaults to
             OpenbaarDomeinStrategy.SNAP_SINGLE_SIDE.
            threshold_overlap_percentage (int, optional): A percentage threshold for
              considering full overlap in the processing (implementation specific).
             Defaults to 50.

        Returns:
            dict: A dictionary containing predicted interesting distances for each
            thematic element.
                - Keys: Thematic element identifiers from `self.dict_thematic`.
                - Values: Dictionaries with the following structure for each
                   thematic element:
                    - Keys: Distances identified as interesting (breakpoints or
                    zero-streaks).
                    - Values: dicts containing results (likely specific to
                    your implementation) from the distance series for the
                    corresponding distance.

        Logs:
            - Debug logs the thematic element key being processed.
        """
        if dict_thematic is None:
            dict_thematic=self.dict_thematic
        dict_predictions = defaultdict(dict)
        dict_series = self.process(
            relevant_distances=relevant_distances,
            od_strategy=od_strategy,
            threshold_overlap_percentage=threshold_overlap_percentage,
        )


        diffs_dict = diffs_from_dict_series(dict_series, dict_thematic)

        for theme_id, diffs in diffs_dict.items():
            if len(diffs) != len(relevant_distances):
                logging.warning(
                    f"Number of computed diffs for thematic element {theme_id} does "
                    f"not match the number of relevant distances."
                )
                continue
            diff_values = list(diffs.values())
            breakpoints, zero_streaks = get_breakpoints_zerostreak(
                relevant_distances, diff_values
            )
            logging.debug(str(theme_id))
            if len(zero_streaks) == 0:
                dict_predictions[theme_id][relevant_distances[0]] = dict_series[
                    theme_id
                ][relevant_distances[0]]
                logging.info("No zero-streaks found for: " + str(theme_id))
            for zs in zero_streaks:
                dict_predictions[theme_id][zs[0]] = dict_series[theme_id][zs[0]]

        # Check if the predicted reldists are unique (and remove duplicated predictions
        dict_predictions_unique = defaultdict(dict)
        for theme_id, dist_results in dict_predictions.items():
            dict_predictions_unique[theme_id] = {}
            predicted_geoms_for_theme_id = []
            for rel_dist, processresults in dist_results.items():
                predicted_geom = processresults["result"]
                if not _equal_geom_in_array(
                    predicted_geom, predicted_geoms_for_theme_id,self.correction_distance,self.mitre_limit
                ):
                    dict_predictions_unique[theme_id][rel_dist] = processresults
                    predicted_geoms_for_theme_id.append(processresults["result"])
                else:
                    self.logger.feedback_info(
                        f"Duplicate prediction found for key {theme_id} at distance {rel_dist}: Prediction excluded"
                    )

        self.dict_predictions = dict_predictions_unique

        return (
            dict_series,
            self.dict_predictions,
            diffs_dict,
        )


    def compare(
        self,
        ids_to_compare=None,
    ):
        """
        Compares and evaluate input-geometries (with formula).Attributes are added to evaluate and decide if new
        proposals can be used
        affected: list with all IDs to evaluate. all other IDs will be unchanged. If None (default), all self.dict_thematic will be evaluated.
        """
        if ids_to_compare is None:
            ids_to_compare =list(self.dict_thematic.keys())
        dict_affected={}
        dict_unaffected={}
        for id_theme,geom in self.dict_thematic.items():
            if id_theme in ids_to_compare:
                dict_affected[id_theme] = geom
            else:
                dict_unaffected[id_theme] = geom
        self.dict_thematic=dict_affected
        #AFFECTED
        dict_series, dict_affected_predictions, diffs = self.predictor(dict_thematic=dict_affected,relevant_distances=self.relevant_distances)
        dict_predictions_evaluated = {}
        prop_dictionary = {}
        for theme_id, dict_predictions_results in dict_affected_predictions.items():
            dict_predictions_evaluated[theme_id] = {}
            prop_dictionary[theme_id] = {}
            for dist in sorted(dict_predictions_results.keys()):
                prop_dictionary[theme_id][dist] = {}
                props = self._evaluate(id_theme=theme_id,geom_predicted=dict_predictions_results[dist]["result"])
                dict_predictions_evaluated[theme_id][dist] = dict_affected_predictions[theme_id][dist]
                prop_dictionary[theme_id][dist] = props
        #UNAFFECTED
        relevant_distance=0
        #dict_unaffected_series = self.process(dict_thematic=dict_unaffected,relevant_distances=[relevant_distance])
        #for theme_id, dict_unaffected_results in dict_unaffected_series.items():
        for theme_id, geom in dict_unaffected.items():
            dict_predictions_evaluated[theme_id] = {}
            prop_dictionary[theme_id] = {relevant_distance:{}}
            props = self._evaluate(id_theme=theme_id,geom_predicted=geom)
            props[EVALUATION_FIELD_NAME]=Evaluation.NO_CHANGE_6
            dict_predictions_evaluated[theme_id][relevant_distance] = {"result":geom}
            prop_dictionary[theme_id][relevant_distance] = props
        self.dict_evaluated_predictions = dict_predictions_evaluated
        self.dict_evaluated_predictions_properties = prop_dictionary
        return dict_predictions_evaluated, prop_dictionary

    def get_brdr_formula(self, geometry: BaseGeometry, with_geom=False):
        """
        Calculates formula-related information based on the input geometry.

        Args:
            geometry (shapely.geometry object): The input geometry.
            with_geom (bool, optional): Whether to include geometry information in the
                output. Defaults to False.

        Returns:
            dict: A dictionary containing formula-related data:

                -   'full': True if the intersection is the same as the reference
                    geometry, else False.
                -   'area': Area of the intersection or reference geometry.
                -   'percentage': Percentage of intersection area relative to the
                    reference geometry.
                -   'geometry': GeoJSON representation of the intersection (if
                    with_geom is True).
        """
        dict_formula = {
            "alignment_date": datetime.now().strftime(DATE_FORMAT),
            "brdr_version": str(__version__),
            "reference_source": self.dict_reference_source,
            "full": True,
            "area": round(geometry.area, 2),
            "reference_features": {},
            "reference_od": None,
        }

        full_total = True
        last_version_date = None

        ref_intersections = self.reference_items.take(
            self.reference_tree.query(geometry)
        ).tolist()
        intersected = []
        for key_ref in ref_intersections:
            geom = None
            version_date = None
            geom_reference = self.dict_reference[key_ref]
            geom_intersection = make_valid(safe_intersection(geometry, geom_reference))
            if geom_intersection.is_empty or geom_intersection is None:
                continue
            intersected.append(geom_intersection)

            perc = round(geom_intersection.area * 100 / geom_reference.area, 2)
            if perc < 0.01:
                continue
            # Add a last_version_date if available in properties
            if (
                key_ref in self.dict_reference_properties
                and VERSION_DATE in self.dict_reference_properties[key_ref]
            ):
                str_version_date = self.dict_reference_properties[key_ref][VERSION_DATE]
                version_date = datetime.strptime(str_version_date,DATE_FORMAT)
                if last_version_date is None and version_date is not None:
                    last_version_date = version_date
                if version_date is not None and version_date > last_version_date:
                    last_version_date = version_date

            if perc > 99.99:
                full = True
                area = round(geom_reference.area, 2)
                perc = 100
                if with_geom:
                    geom = geom_reference
            else:
                full = False
                full_total = False
                area = round(geom_intersection.area, 2)
                if with_geom:
                    geom = geom_intersection

            dict_formula["reference_features"][key_ref] = {
                "full": full,
                "area": area,
                "percentage": perc,
            }
            if version_date is not None:
                dict_formula["reference_features"][key_ref][VERSION_DATE] = (
                    version_date.strftime(DATE_FORMAT)
                )
            if with_geom:
                dict_formula["reference_features"][key_ref]["geometry"] = to_geojson(
                    geom
                )

        dict_formula["full"] = full_total
        if last_version_date is not None:
            dict_formula[LAST_VERSION_DATE] = last_version_date.strftime(DATE_FORMAT)
        geom_od = buffer_pos(
            buffer_neg(
                safe_difference(geometry, safe_unary_union(intersected)),
                self.correction_distance,mitre_limit=self.mitre_limit,
            ),
            self.correction_distance,mitre_limit=self.mitre_limit,
        )
        if geom_od is not None:
            area_od = round(geom_od.area, 2)
            if area_od > 0:
                dict_formula["reference_od"] = {"area": area_od}
                if with_geom:
                    dict_formula["reference_od"]["geometry"] = to_geojson(geom_od)
        self.logger.feedback_debug(str(dict_formula))
        return dict_formula

    ##########EXPORTERS########################
    ###########################################

    def get_results_as_geojson(
        self, resulttype=AlignerResultType.PROCESSRESULTS, formula=False, attributes=False
    ):
        """
        get a geojson of  a dictionary containing the resulting geometries for all
            'serial' relevant distances. If no dict_series is given, the dict_result returned.
        Optional: The descriptive formula is added as an attribute to the result"""
        prop_dictionary = None
        if resulttype == AlignerResultType.PROCESSRESULTS:
            dict_series = self.dict_processresults
        elif resulttype == AlignerResultType.PREDICTIONS:
            dict_series = self.dict_predictions
        elif resulttype == AlignerResultType.EVALUATED_PREDICTIONS:
            dict_series = self.dict_evaluated_predictions
            prop_dictionary = self.dict_evaluated_predictions_properties
        else:
            raise (ValueError, "AlignerResultType unknown")
        if dict_series is None or dict_series == {}:
            self.logger.feedback_warning(
                "Empty results: No calculated results to export."
            )
            return {}
        if prop_dictionary is None:
            prop_dictionary = defaultdict(dict)

        for theme_id, results_dict in dict_series.items():
            for relevant_distance, process_results in results_dict.items():
                if relevant_distance not in prop_dictionary[theme_id]:
                    prop_dictionary[theme_id][relevant_distance]={}
                if attributes:
                    for attr,value in self.dict_thematic_properties[theme_id].items():
                        prop_dictionary[theme_id][relevant_distance][attr] = value
                if formula: #and not (theme_id in prop_dictionary and relevant_distance in prop_dictionary[theme_id] and NEW_FORMULA_FIELD_NAME in prop_dictionary[theme_id][relevant_distance]):
                    result = process_results["result"]
                    formula = self.get_brdr_formula(result)
                    prop_dictionary[theme_id][relevant_distance][NEW_FORMULA_FIELD_NAME] =  json.dumps(formula)
        return get_series_geojson_dict(
            dict_series,
            crs=self.CRS,
            id_field=self.name_thematic_id,
            series_prop_dict=prop_dictionary,
        )

    def get_input_as_geojson(self, inputtype=AlignerInputType.REFERENCE):
        """
        get a geojson of the reference polygons
        """

        if inputtype == AlignerInputType.THEMATIC:
            dict_to_geojson = self.dict_thematic
            dict_properties = self.dict_thematic_properties
            property_id = self.name_thematic_id
        elif inputtype == AlignerInputType.REFERENCE:
            dict_to_geojson = self.dict_reference
            dict_properties = self.dict_reference_properties
            property_id = self.name_reference_id
        else:
            raise (ValueError, "AlignerInputType unknown")
        if dict_to_geojson is None or dict_to_geojson == {}:
            self.logger.feedback_warning("Empty input: No input to export.")
            return {}
        return geojson_from_dict(
            dict_to_geojson,
            self.CRS,
            property_id,
            prop_dict=dict_properties,
            geom_attributes=False,
        )

    def save_results(
        self, path, resulttype=AlignerResultType.PROCESSRESULTS, formula=True
    ):
        """
        Exports analysis results as GeoJSON files.

        This function exports 6 GeoJSON files containing the analysis results to the
        specified `path`.

        Args:
        path (str): The path to the directory where the GeoJSON files will be saved.
        formula (bool, optional): Whether to include formula-related information
            in the output. Defaults to True.

        Details of exported files:
        - result.geojson: Contains the original thematic data from `
          self.dict_result`.
        - result_diff.geojson: Contains the difference between the original
          and predicted data from `self.dict_result_diff`.
        - result_diff_plus.geojson: Contains results for areas that are
          added (increased area).
        - result_diff_min.geojson: Contains results for areas that are
          removed (decreased area).
        - result_relevant_intersection.geojson: Contains the areas with
          relevant intersection that has to be included in the result.
        - result_relevant_difference.geojson: Contains the areas with
          relevant difference that has to be excluded from the result.
        """

        fcs = self.get_results_as_geojson(
            formula=formula,
            resulttype=resulttype,
        )
        for name, fc in fcs.items():
            write_geojson(
                os.path.join(path, resulttype.value + "_" + name + ".geojson"), fc
            )

    def get_thematic_union(self):
        if self.thematic_union is None:
            self.thematic_union = safe_unary_union(list(self.dict_thematic.values())
            )
        return self.thematic_union

    def _prepare_reference_data(self):
        """
        Prepares reference data for spatial queries and analysis.

        It performs the following tasks:

        1. **Optimizes spatial queries:**
            - Creates a Spatial Relationship Tree (STRtree) using `STRtree` for
              efficient spatial queries against the reference data in
              `self.dict_reference`.
            - Converts the dictionary keys (reference identifiers) to a NumPy array
              for potential performance benefits in future operations.

        2. **Clears reference union:**
            - Sets `self.reference_union` to `None`. This variable stores the combined
              geometry of all reference data, and it's cleared here to indicate that
              it needs to be recalculated if requested later.

        Returns:
            None
        """
        # create an SRTree for performance optimisation
        self.logger.feedback_info(
            "length of reference_dict: " + str(len(self.dict_reference))
        )
        self.reference_tree = STRtree(list(self.dict_reference.values()))
        self.reference_items = np.array(list(self.dict_reference.keys()))
        # clear the reference_union, so it will be recalculated on request when needed
        self.reference_union = None
        return

    def _calculate_intersection_between_geometry_and_od(self, geometry,relevant_distance):
        # Calculate the intersection between thematic and Openbaar Domein
        buffer_distance = relevant_distance/2
        relevant_intersection_array = []
        relevant_difference_array = []
        geom_thematic_od = Polygon()

        if self.od_strategy == OpenbaarDomeinStrategy.EXCLUDE:
            # Completely exclude everything that is not on the reference layer
            self.logger.feedback_debug("OD-strategy EXCLUDE")
            # Remove from the thematic layer all parts that are not on the reference
            # layer
            # !!this strategy adapts the input-geometry!!
            geometry = safe_intersection(geometry, self._get_reference_union())
        elif self.od_strategy == OpenbaarDomeinStrategy.AS_IS:
            # All parts that are not covered by the reference layer are added to the
            #         resulting geometry AS IS
            self.logger.feedback_debug("OD-strategy AS IS")
            # all OD-parts wil be added AS IS
            geom_thematic_od = safe_difference(geometry, self._get_reference_union())
        elif self.od_strategy == OpenbaarDomeinStrategy.SNAP_SINGLE_SIDE:
            # Everything that falls within the relevant distance over the
            #  plot boundary is snapped to the plot.
            #  Only the inner-reference-boundaries are used.
            #  The outer-reference-boundaries are not used.
            self.logger.feedback_debug("OD-strategy SNAP_SINGLE_SIDE")
            # geom of OD
            geom_od = safe_difference(geometry, self._get_reference_union())
            # only the relevant parts of OD
            geom_od_neg_pos = buffer_neg_pos(geom_od, buffer_distance,mitre_limit=self.mitre_limit,)
            # geom_thematic_od = safe_intersection(geom_od_neg_pos,geom_od)# resulting
            # thematic OD
            geom_od_neg_pos_buffered = buffer_pos(
                geom_od_neg_pos, buffer_distance,mitre_limit=self.mitre_limit,
            )  # include parts
            geom_thematic_od = safe_intersection(
                geom_od_neg_pos_buffered, geom_od
            )  # resulting thematic OD
        elif self.od_strategy == OpenbaarDomeinStrategy.SNAP_ALL_SIDE:
            # Everything that falls within the relevant distance over
            # the plot boundary is snapped to the plot.
            #  Inner-reference-boundaries and outer-reference-boundaries are used.
            self.logger.feedback_debug("OD-strategy SNAP BOTH SIDED")
            (
                geom_thematic_od,
                relevant_difference_array,
                relevant_intersection_array,
            ) = self._od_snap_all_side(geometry,relevant_distance)
        elif self.od_strategy == OpenbaarDomeinStrategy.SNAP_FULL_AREA_SINGLE_SIDE:
            # Strategy useful for bigger areas.
            # integrates the entire inner area of the input geometry,
            # so Openbaar Domein of the inner area is included in the result
            # Combines SNAP_SINGLE_SIDE with the inner area
            self.logger.feedback_debug(
                "OD-strategy Full-area-variant of OD-SNAP_SINGLE_SIDE"
            )
            geom_thematic_od = self._od_full_area(geometry,relevant_distance)
        elif self.od_strategy == OpenbaarDomeinStrategy.SNAP_FULL_AREA_ALL_SIDE:
            # Strategy useful for bigger areas.
            # integrates the entire inner area of the input geometry,
            # so Openbaar Domein of the inner area is included in the result
            # Combines SNAP_ALL_SIDE with the inner area
            self.logger.feedback_debug(
                "OD-strategy Full-area-variant of OD-SNAP_ALL_SIDE"
            )
            # first part is a copy of OD_ALL_SIDE
            (
                geom_thematic_od,
                relevant_difference_array,
                relevant_intersection_array,
            ) = self._od_snap_all_side(geometry,relevant_distance)
            # This part is a copy of SNAP_FULL_AREA_SINGLE_SIDE
            geom_theme_od_min_clipped_plus_buffered_clipped = self._od_full_area(
                geometry,relevant_distance
            )
            # UNION the calculation of  OD-SNAP_ALL_SIDE with FULL AREA of
            # OD-SNAP_FULL_AREA_SINGLE_SIDE
            geom_thematic_od = safe_union(
                geom_theme_od_min_clipped_plus_buffered_clipped, geom_thematic_od
            )

        elif self.od_strategy == OpenbaarDomeinStrategy.SNAP_SINGLE_SIDE_VARIANT_1:
            # OD-strategy SNAP_SINGLE_SIDE - variant 1:
            # Everything that falls within the relevant distance over the
            #  plot boundary is snapped to the plot.
            #  Only the inner-reference-boundaries are used.
            #  The outer-reference-boundaries are not used.
            self.logger.feedback_debug("OD-strategy SNAP_SINGLE_SIDE - variant 1")
            # geom of OD
            geom_od = safe_difference(geometry, self._get_reference_union())
            # only the relevant parts of OD
            geom_od_neg_pos = buffer_neg_pos(geom_od, buffer_distance,mitre_limit=self.mitre_limit,)
            # resulting thematic OD
            geom_thematic_od = safe_intersection(geom_od_neg_pos, geom_od)
        elif self.od_strategy == OpenbaarDomeinStrategy.SNAP_SINGLE_SIDE_VARIANT_2:
            # OD-strategy SNAP_SINGLE_SIDE - variant 2:
            # Everything that falls within the relevant distance over the
            #  plot boundary is snapped to the plot.
            #  Only the inner-reference-boundaries are used.
            #  The outer-reference-boundaries are not used.
            self.logger.feedback_debug("OD-strategy SNAP_SINGLE_SIDE - variant 2")
            geom_thematic_od = Polygon()
            pass

        # ADD THEMATIC_OD
        preresult = self._add_multi_polygons_from_geom_to_array(geom_thematic_od, [])
        return (
            geometry,
            preresult,
            relevant_intersection_array,
            relevant_difference_array,
        )

    def _od_full_area(self, geometry,relevant_distance):
        buffer_distance=relevant_distance/2
        geom_theme_od = safe_difference(geometry, self._get_reference_union())
        geom_theme_min_buffered = buffer_neg(
            buffer_pos(
                buffer_neg(geometry, relevant_distance,mitre_limit=self.mitre_limit,),
                buffer_distance,mitre_limit=self.mitre_limit,
            ),
            buffer_distance,mitre_limit=self.mitre_limit,
        )
        geom_theme_od_clipped_min_buffered = safe_intersection(
            geom_theme_min_buffered, geom_theme_od
        )
        geom_theme_od_min_clipped_plus_buffered = buffer_pos(
            geom_theme_od_clipped_min_buffered, relevant_distance,mitre_limit=self.mitre_limit,
        )
        geom_theme_od_min_clipped_plus_buffered_clipped = safe_intersection(
            geom_theme_od_min_clipped_plus_buffered, geom_theme_od
        )
        geom_thematic_od = geom_theme_od_min_clipped_plus_buffered_clipped
        return geom_thematic_od

    def _od_snap_all_side(self, geometry,relevant_distance):
        buffer_distance = relevant_distance/2
        relevant_difference_array = []
        relevant_intersection_array = []
        geom_thematic_buffered = make_valid(
            buffer_pos(geometry, self.buffer_multiplication_factor * relevant_distance,mitre_limit=self.mitre_limit,)
        )
        clip_ref_thematic_buffered = safe_intersection(
            self._get_reference_union(), geom_thematic_buffered
        )
        geom_reference = safe_difference(
            geom_thematic_buffered, clip_ref_thematic_buffered
        )  # Both OD-parts are SNAPPED added
        geom_thematic = geometry
        if geom_reference.is_empty or geom_reference is None:
            geom_thematic_od = geom_reference
        else:
            geom_intersection = safe_intersection(geom_reference, geom_thematic)
            (
                geom_thematic_od,
                geom_relevant_intersection,
                geom_relevant_diff,
            ) = _calculate_geom_by_intersection_and_reference(
                geom_intersection,
                geom_reference,
                True,
                buffer_distance,
                self.threshold_overlap_percentage,
                self.threshold_exclusion_percentage,
                self.threshold_exclusion_area,
                self.mitre_limit
            )
            relevant_intersection_array = self._add_multi_polygons_from_geom_to_array(
                geom_relevant_intersection, []
            )
            relevant_difference_array = self._add_multi_polygons_from_geom_to_array(
                geom_relevant_diff, []
            )
        return geom_thematic_od, relevant_difference_array, relevant_intersection_array

    def _get_reference_union(self):
        if self.reference_union is None:
            self.reference_union = safe_unary_union(list(self.dict_reference.values())
            )
        return self.reference_union

    def _postprocess_preresult(self, preresult, geom_thematic,relevant_distance) -> ProcessResult:
        """
        Postprocess the preresult with the following actions to create the final result
        *Corrections for areas that differ more than the relevant distance
        *slivers
        *Inner holes (donuts) /multipolygons
        *validity
        *Circles (Polspy-popper)
        *Null/Empty-values

        Args:
            preresult (list): An existing list with all the elements of the preresult
            geom_thematic (BaseGeometry): The input geometry

        Returns:
            ProcessResult: A dictionary containing the resulting output geometries:

            *   result (BaseGeometry): The resulting output geometry
            *   result_diff (BaseGeometry): The resulting difference output geometry
            *   result_diff_plus (BaseGeometry): The resulting positive difference
                output geometry
            *   result_diff_min (BaseGeometry): The resulting negative difference output
                geometry
        """
        # Process array
        remark = ""
        buffer_distance = relevant_distance/2
        result = []
        geom_preresult = safe_unary_union(preresult)
        geom_thematic = make_valid(geom_thematic)

        if not (geom_thematic is None or geom_thematic.is_empty):
            # Correction for circles
            # calculate ratio to see if it is a circle, and keep the original geometry
            #  if a circle: (Polsby-popper score)
            if (
                4 * pi * (geom_thematic.area / (geom_thematic.length**2))
                > self.threshold_circle_ratio
            ):
                remark = "Circle detected: -->resulting geometry = original geometry"
                self.logger.feedback_debug(remark)
                return {"result": geom_thematic,"remark": remark}

            # Correction for unchanged geometries
            if geom_preresult == geom_thematic:
                remark = "Unchanged geometry: -->resulting geometry = original geometry"
                self.logger.feedback_debug(remark)
                return {"result": geom_thematic,"remark": remark}

        # Corrections for areas that differ more than the relevant distance
        geom_thematic_dissolved = buffer_pos(
            buffer_neg(
                buffer_pos(geom_preresult, self.correction_distance,mitre_limit=self.mitre_limit,),
                2 * self.correction_distance,mitre_limit=self.mitre_limit,
            ),
            self.correction_distance,mitre_limit=self.mitre_limit,
        )
        # geom_symdiff = self._safe_symmetric_difference(geom_thematic,
        # geom_thematic_dissolved)
        geom_diff_add = safe_difference(geom_thematic, geom_thematic_dissolved)
        geom_diff_delete = safe_difference(geom_thematic_dissolved, geom_thematic)
        geom_diff_removed = safe_difference(
            geom_thematic_dissolved,
            safe_intersection(
                geom_diff_delete,
                buffer_neg_pos(geom_diff_delete, buffer_distance,mitre_limit=self.mitre_limit,),
            ),
        )
        geom_diff_removed_added = safe_union(
            geom_diff_removed,
            safe_intersection(
                geom_diff_add,
                buffer_neg_pos(geom_diff_add, buffer_distance,mitre_limit=self.mitre_limit,),
            ),
        )
        geom_thematic_preresult = buffer_pos(
            buffer_neg(
                buffer_pos(geom_diff_removed_added, self.correction_distance,mitre_limit=self.mitre_limit,),
                2 * self.correction_distance,mitre_limit=self.mitre_limit,
            ),
            self.correction_distance,mitre_limit=self.mitre_limit,
        )
        # Correction for Inner holes(donuts) / multipolygons
        # fill and remove gaps
        geom_thematic_cleaned_holes = fill_and_remove_gaps(
            geom_thematic_preresult, buffer_distance
        )
        geom_thematic_result = buffer_pos(
            buffer_neg(
                buffer_pos(geom_thematic_cleaned_holes, self.correction_distance,mitre_limit=self.mitre_limit,),
                2 * self.correction_distance,mitre_limit=self.mitre_limit,
            ),
            self.correction_distance,mitre_limit=self.mitre_limit,
        )
        geom_thematic_result = make_valid(remove_repeated_points(geom_thematic_result))

        # Correction for empty preresults
        if geom_thematic_result.is_empty or geom_thematic_result is None:
            remark = "Calculated empty result: -->original geometry returned"
            self.logger.feedback_warning(remark)

            geom_thematic_result = geom_thematic
            # geom_thematic_result = Polygon() #If we return an empty geometry, the feature disappears, so we return the original geometry

        # group all initial multipolygons into a new resulting dictionary
        result.append(geom_thematic_result)

        # create all resulting geometries
        geom_thematic_result = safe_unary_union(result)

        # negative and positive buffer is added to the difference-calculations, to
        # remove 'very small' differences (smaller than the correction distance)
        geom_result_diff = buffer_pos(
            buffer_neg(
                safe_symmetric_difference(geom_thematic_result, geom_thematic,),
                self.correction_distance,mitre_limit=self.mitre_limit,
            ),
            self.correction_distance,mitre_limit=self.mitre_limit,
        )
        geom_result_diff_plus = buffer_pos(
            buffer_neg(
                safe_difference(geom_thematic_result, geom_thematic,),
                self.correction_distance,mitre_limit=self.mitre_limit,
            ),
            self.correction_distance,mitre_limit=self.mitre_limit,
        )
        geom_result_diff_min = buffer_pos(
            buffer_neg(
                safe_difference(geom_thematic, geom_thematic_result,),
                self.correction_distance,mitre_limit=self.mitre_limit,
            ),
            self.correction_distance,mitre_limit=self.mitre_limit,
        )


        return {
            "result": geom_thematic_result,
            "result_diff": geom_result_diff,
            "result_diff_plus": geom_result_diff_plus,
            "result_diff_min": geom_result_diff_min,
            "remark": remark
        }

    def _evaluate(self, id_theme, geom_predicted):
        """
        function that evaluates a predicted geometry and returns a properties-dictionary
        """
        threshold_od_percentage = 1
        #threshold_area = 5
        #threshold_percentage = 1
        properties = {
            NEW_FORMULA_FIELD_NAME: "",
            EVALUATION_FIELD_NAME: Evaluation.TO_CHECK_4,
            FULL_BASE_FIELD_NAME: None,
            FULL_ACTUAL_FIELD_NAME: None,
            OD_ALIKE_FIELD_NAME: None,
            EQUAL_REFERENCE_FEATURES_FIELD_NAME: None,
            DIFF_PERCENTAGE_FIELD_NAME: None,
            DIFF_AREA_FIELD_NAME: None,

        }
        actual_formula = self.get_brdr_formula(geom_predicted)
        properties[NEW_FORMULA_FIELD_NAME] = json.dumps(
            actual_formula
        )
        base_formula = None
        if (
                id_theme in self.dict_thematic_properties
                and BASE_FORMULA_FIELD_NAME in self.dict_thematic_properties[id_theme]
        ):
            base_formula = json.loads(self.dict_thematic_properties[id_theme][
                BASE_FORMULA_FIELD_NAME
            ])

        if base_formula is None or actual_formula is None:
            properties[EVALUATION_FIELD_NAME] = Evaluation.NO_PREDICTION_5
            return properties
        properties[FULL_BASE_FIELD_NAME] = base_formula["full"]
        properties[FULL_ACTUAL_FIELD_NAME] = actual_formula["full"]
        od_alike = False
        if base_formula["reference_od"] is None and actual_formula["reference_od"] is None:
            od_alike = True
        elif base_formula["reference_od"] is None or actual_formula["reference_od"] is None:
            od_alike = False
        elif (
                abs(
                    base_formula["reference_od"]["area"]
                    - actual_formula["reference_od"]["area"]
                )
                * 100
                / base_formula["reference_od"]["area"]
        ) < threshold_od_percentage:
            od_alike = True
        properties[OD_ALIKE_FIELD_NAME] = od_alike

        equal_reference_features = True
        if (
                base_formula["reference_features"].keys()
                == actual_formula["reference_features"].keys()
        ):
            equal_reference_features = True
            max_diff_area_reference_feature = 0
            max_diff_percentage_reference_feature = 0
            for key in base_formula["reference_features"].keys():
                if (
                        base_formula["reference_features"][key]["full"]
                        != actual_formula["reference_features"][key]["full"]
                ):
                    equal_reference_features = False

                diff_area_reference_feature = abs(
                    base_formula["reference_features"][key]["area"]
                    - actual_formula["reference_features"][key]["area"]
                )
                diff_percentage_reference_feature = (
                        abs(
                            base_formula["reference_features"][key]["area"]
                            - actual_formula["reference_features"][key]["area"]
                        )
                        * 100
                        / base_formula["reference_features"][key]["area"]
                )
                if diff_area_reference_feature > max_diff_area_reference_feature:
                    max_diff_area_reference_feature = diff_area_reference_feature
                if diff_percentage_reference_feature > max_diff_percentage_reference_feature:
                    max_diff_percentage_reference_feature = diff_percentage_reference_feature
            properties[EQUAL_REFERENCE_FEATURES_FIELD_NAME] = equal_reference_features
            properties[DIFF_AREA_FIELD_NAME] = max_diff_area_reference_feature
            properties[DIFF_PERCENTAGE_FIELD_NAME] = max_diff_percentage_reference_feature
        #EVALUATION
        if equal_reference_features and od_alike and base_formula["full"] and actual_formula["full"]:
            properties[EVALUATION_FIELD_NAME] = Evaluation.EQUALITY_EQUAL_FORMULA_FULL_1
        elif equal_reference_features and od_alike and base_formula["full"] == actual_formula["full"]:
            properties[EVALUATION_FIELD_NAME] = Evaluation.EQUALITY_EQUAL_FORMULA_2
        elif base_formula["full"] and actual_formula["full"] and od_alike:
            properties[EVALUATION_FIELD_NAME] = Evaluation.EQUALITY_FULL_3
        #elif base_formula["full"] == actual_formula["full"] and od_alike:#TODO evaluate when not-full-parcels?
        #    properties[EVALUATION_FIELD_NAME] = Evaluation.EQUALITY_NON_FULL
        else:
            properties[EVALUATION_FIELD_NAME] = Evaluation.TO_CHECK_4
        return properties

    @staticmethod
    def _add_multi_polygons_from_geom_to_array(geom: BaseGeometry, array):
        """
        Append valid polygons and multipolygons extracted from a given geometry to an
        existing array.

        Args:
            geom (BaseGeometry): The input geometry to process.
            array (list): An existing list to store valid polygons and multipolygons.

        Returns:
            list: A list containing valid polygons and multipolygons extracted from the
                input geometry.
        """
        if geom.is_empty or geom is None:
            # If the input geometry is empty or None, do nothing.
            pass
        else:
            # Create a GeometryCollection from the input geometry.
            geometry_collection = GeometryCollection(geom)  # noqa
            for g in geometry_collection.geoms:
                # Ensure each sub-geometry is valid.
                g = make_valid(g)
                if str(g.geom_type) in ["Polygon", "MultiPolygon"]:
                    # Append valid polygons and multipolygons to the array.
                    array.append(g)
        return array


def _calculate_geom_by_intersection_and_reference(
    geom_intersection: BaseGeometry,
    geom_reference: BaseGeometry,
    is_openbaar_domein,
    buffer_distance,
    threshold_overlap_percentage,
    threshold_exclusion_percentage,
    threshold_exclusion_area,
        mitre_limit,
):
    """
    Calculates the geometry based on intersection and reference geometries.

    Args:
        geom_intersection (BaseGeometry): The intersection geometry.
        geom_reference (BaseGeometry): The reference geometry.
        is_openbaar_domein (bool): A flag indicating whether it's a public domain
            (area not covered with reference polygon).
        threshold_exclusion_percentage (int): The threshold exclusion percentage.
        threshold_exclusion_area (int): The threshold exclusion area.
        buffer_distance (float): The buffer distance.
        threshold_overlap_percentage (int): The threshold overlap percentage.

    Returns:
        tuple: A tuple containing the resulting geometries:

        *   geom: BaseGeometry or None: The resulting geometry or None if conditions
            are not met.
        *   geom_relevant_intersection: BaseGeometry or None: The relevant
            intersection.
        *   geom_relevant_difference: BaseGeometry or None: The relevant difference.

    Notes:
        -   If the reference geometry area is 0, the overlap is set to 100%.
        -   If the overlap is less than relevant_OVERLAP_PERCENTAGE or the
            intersection area is less than relevant_OVERLAP_AREA, None is returned.
        -   Otherwise, the relevant intersection and difference geometries are
            calculated.
        -   If both relevant intersection and difference are non-empty, the final
            geometry is obtained by applying safe intersection and buffering.
        -   If only relevant intersection is non-empty, the result is the reference
            geometry.
        -   If only relevant difference is non-empty, the result is None.
    """

    if geom_reference.area == 0:
        overlap = 100

    else:
        overlap = geom_intersection.area * 100 / geom_reference.area

    if (
        overlap < threshold_exclusion_percentage
        or geom_intersection.area < threshold_exclusion_area
    ):
        return Polygon(), Polygon(), Polygon()

    geom_difference = safe_difference(geom_reference, geom_intersection)
    geom_relevant_intersection = buffer_neg(geom_intersection, buffer_distance,mitre_limit=mitre_limit,)
    geom_relevant_difference = buffer_neg(geom_difference, buffer_distance,mitre_limit=mitre_limit,)
    if (
        not geom_relevant_intersection.is_empty
        and not geom_relevant_difference.is_empty
    ):
        # relevant intersection and relevant difference
        geom_x = safe_intersection(
            geom_reference,
            safe_difference(
                geom_reference,
                safe_intersection(
                    geom_difference,
                    buffer_neg_pos(geom_difference, buffer_distance,mitre_limit=mitre_limit,),
                ),
            ),
        )
        geom = safe_intersection(
            geom_x,
            buffer_pos(
                buffer_neg_pos(geom_x, buffer_distance,mitre_limit=mitre_limit,),
                buffer_distance,mitre_limit=mitre_limit,
            ),
        )
        # when calculating for OD, we create a 'virtual parcel'. When calculating this
        # virtual parcel, it is buffered to take outer boundaries into account.
        # This results in a side effect that there are extra non-logical parts included
        # in the result. The function below tries to exclude these non-logical parts.
        # see eo_id 206363 with relevant distance=0.2m and SNAP_ALL_SIDE
        if is_openbaar_domein:
            geom = _get_relevant_polygons_from_geom(geom, buffer_distance,mitre_limit)
    elif not geom_relevant_intersection.is_empty and geom_relevant_difference.is_empty:
        geom = geom_reference
    elif geom_relevant_intersection.is_empty and not geom_relevant_difference.is_empty:
        geom = geom_relevant_intersection  # (=empty geometry)
    else:
        if is_openbaar_domein:
            geom = geom_relevant_intersection  # (=empty geometry)
        # geom = snap_geom_to_reference (geom_intersection, geom_reference,
        # relevant_distance)
        elif threshold_overlap_percentage < 0:
            # if we take a value of -1, the original border will be used
            geom = geom_intersection
        elif overlap > threshold_overlap_percentage:
            geom = geom_reference
        else:
            geom = geom_relevant_intersection  # (=empty geometry)
    return geom, geom_relevant_intersection, geom_relevant_difference


def _get_relevant_polygons_from_geom(geometry: BaseGeometry, buffer_distance: float,mitre_limit):
    """
    Get only the relevant parts (polygon) from a geometry.
    Points, Lines and Polygons smaller than relevant distance are excluded from the
    result
    """
    if not geometry or geometry.is_empty:
        # If the input geometry is empty or None, do nothing.
        return geometry
    else:
        geometry = safe_unary_union(geometry)
        # Create a GeometryCollection from the input geometry.
        geometry_collection = GeometryCollection(geometry)
        array = []
        for g in geometry_collection.geoms:
            # Ensure each sub-geometry is valid.
            g = make_valid(g)
            if str(g.geom_type) in ["Polygon", "MultiPolygon"]:
                relevant_geom = buffer_neg(g, buffer_distance,mitre_limit=mitre_limit,)
                if relevant_geom is not None and not relevant_geom.is_empty:
                    array.append(g)
    return safe_unary_union(array)


def _equal_geom_in_array(geom, geom_array,correction_distance,mitre_limit):
    """
    Check if a predicted geometry is equal to other predicted geometries in a list.
    Equality is defined as there is the symmetrical difference is smaller than the CORRECTION DISTANCE
    Returns True if one of the elements is equal, otherwise False
    """
    for g in geom_array:
        # if safe_equals(geom,g):
        if buffer_neg(safe_symmetric_difference(geom, g), correction_distance,mitre_limit=mitre_limit,).is_empty:
            return True
    return False


def _check_equality(
    base_formula, actual_formula, threshold_area=5, threshold_percentage=1
):
    """
    function that checks if 2 formulas are equal (True,False) and adds an Evaluation
    """
    if base_formula is None or actual_formula is None:
        return False, Evaluation.NO_PREDICTION_5
    od_alike = False
    if base_formula["reference_od"] is None and actual_formula["reference_od"] is None:
        od_alike = True
    elif base_formula["reference_od"] is None or actual_formula["reference_od"] is None:
        od_alike = False
    elif (
        abs(
            base_formula["reference_od"]["area"]
            - actual_formula["reference_od"]["area"]
        )
        * 100
        / base_formula["reference_od"]["area"]
    ) < threshold_percentage:
        od_alike = True

    if (
        base_formula["reference_features"].keys()
        == actual_formula["reference_features"].keys()
        and od_alike
    ):
        if base_formula["full"] and actual_formula["full"]:
            return True, Evaluation.EQUALITY_EQUAL_FORMULA_FULL_1

        equal_reference_features = True
        for key in base_formula["reference_features"].keys():
            if (
                (
                    base_formula["reference_features"][key]["full"]
                    == actual_formula["reference_features"][key]["full"]
                )
                or (
                    abs(
                        base_formula["reference_features"][key]["area"]
                        - actual_formula["reference_features"][key]["area"]
                    )
                    > threshold_area
                )
                or (
                    (
                        abs(
                            base_formula["reference_features"][key]["area"]
                            - actual_formula["reference_features"][key]["area"]
                        )
                        * 100
                        / base_formula["reference_features"][key]["area"]
                    )
                    > threshold_percentage
                )
            ):
                equal_reference_features = False
        if equal_reference_features:
            return True, Evaluation.EQUALITY_EQUAL_FORMULA_2
    if base_formula["full"] and actual_formula["full"] and od_alike:
        return True, Evaluation.EQUALITY_FULL_3
    return False, Evaluation.NO_PREDICTION_5


<|MERGE_RESOLUTION|>--- conflicted
+++ resolved
@@ -17,7 +17,6 @@
 from shapely import remove_repeated_points
 from shapely import to_geojson
 from shapely.geometry.base import BaseGeometry
-from shapely.geometry.multipolygon import MultiPolygon
 
 from brdr import __version__
 from brdr.constants import DEFAULT_CRS, BASE_FORMULA_FIELD_NAME
@@ -408,30 +407,7 @@
                     dict_series[key][relevant_distance] = processed_result
 
         if self.multi_as_single_modus:
-<<<<<<< HEAD
-            dict_series = merge_process_results(dict_series)
-        # Check if geom changes from polygon to multipolygon or vice versa
-        for theme_id, dict_dist_results in dict_series.items():
-            original_geometry = self.dict_thematic[theme_id]
-            original_geometry_length =-1
-            if original_geometry.geom_type =="Polygon":
-                original_geometry_length=1
-            elif original_geometry.geom_type =="MultiPolygon":
-                original_geometry_length = len(original_geometry.geoms)
-            for relevant_distance, process_result in dict_dist_results.items():
-                resulting_geom = process_result["result"]
-                resulting_geometry_length =-1
-                if resulting_geom.geom_type == "Polygon":
-                    resulting_geometry_length = 1
-                elif resulting_geom.geom_type == "MultiPolygon":
-                    resulting_geometry_length = len(resulting_geom.geoms)
-                if original_geometry_length != resulting_geometry_length:
-                    msg = "Difference in amount of polygons"
-                    self.logger.feedback_debug(msg)
-                    process_result["remark"] = process_result["remark"]  + " / " + msg
-=======
             dict_series = merge_process_results(dict_series,dict_multi_as_single)
->>>>>>> a3133432
 
         self.logger.feedback_info(
             "End of processing series: " + str(self.relevant_distances)
@@ -1183,6 +1159,8 @@
             ),
             self.correction_distance,mitre_limit=self.mitre_limit,
         )
+        # geom_result_diff_plus = safe_difference(geom_thematic_result, geom_thematic)
+        # geom_result_diff_min = safe_difference(geom_thematic, geom_thematic_result)
 
 
         return {
