--- conflicted
+++ resolved
@@ -8,7 +8,7 @@
 from brdr.aligner import Aligner
 from brdr.utils import get_oe_geojson_by_bbox
 
-# This code shows an example how the auto_referencer can be used inside a flow of
+# This code shows an example how the aligner can be used inside a flow of
 # parcel change detection:
 # * it can be used to do a first alignment of the original features
 #       (in this case, based on parcel version adpF2023 (1st January 2023)
@@ -64,32 +64,25 @@
 # bbox = "150000,210000,155000,214900"
 #bbox = "173500,173500,174000,174000" # example "aanduid_id" = 34195
 base_year = "2023"
-<<<<<<< HEAD
 base_correction = 0 # relevant distance that is used to align the original geometries to the reference-polygons of the base-year
 excluded_area = 10000 #geometries bigger than this, will be excluded
 series = [0, 0.5, 1, 1.5, 2] #series of relevant distance that is used to check if we can auto-align the geometries to the actual reference-polygons to get an 'equal' formula
 
-
 #BASE
 #=====
-# Initiate a AutoReferencer to create a themeset that is base-referenced on a specific base_year
-base_auto_referencer = AutoReferencer()
-=======
-excluded_area = 20000
 # Initiate a Aligner to create a themeset that is base-referenced on a specific
 # base_year
-base_auto_referencer = Aligner()
->>>>>>> e49af5ac
+base_aligner = Aligner()
 # Load the thematic data to evaluate
-# base_auto_referencer.load_thematic_data_file("testdata/theme_changetest.geojson",
-# 'theme_identifier') base_auto_referencer.load_thematic_data_file(
+# base_aligner.load_thematic_data_file("testdata/theme_changetest.geojson",
+# 'theme_identifier') base_aligner.load_thematic_data_file(
 # "testdata/theme_leuven.geojson", 'aanduid_id')
-base_auto_referencer.load_thematic_data_geojson(
+base_aligner.load_thematic_data_geojson(
     get_oe_geojson_by_bbox(bbox), "aanduid_id"
 )
 logging.info(
     "Number of OE-thematic features loaded into base-autoreferencer: "
-    + str(len(base_auto_referencer.dict_thematic))
+    + str(len(base_aligner.dict_thematic))
 )
 # Load the Base reference data
 ref_url = (
@@ -100,7 +93,7 @@
 )
 collection = get_collection(ref_url,limit)
 
-base_auto_referencer.load_reference_data_geojson(collection, "CAPAKEY")
+base_aligner.load_reference_data_geojson(collection, "CAPAKEY")
 
 # SEARCH FOR CHANGED Parcels in specific timespan
 #=================================================
@@ -119,33 +112,30 @@
     logging.info("No detected changes")
     exit()
 logging.info("Changed parcels in timespan: " + str(len(array_features)))
-thematic_tree = STRtree(list(base_auto_referencer.dict_thematic.values()))
-thematic_items = np.array(list(base_auto_referencer.dict_thematic.keys()))
+thematic_tree = STRtree(list(base_aligner.dict_thematic.values()))
+thematic_items = np.array(list(base_aligner.dict_thematic.keys()))
 arr_indices = thematic_tree.query(array_features, predicate="intersects")
 thematic_intersections = thematic_items.take(arr_indices[1])
 thematic_intersections = list(set(thematic_intersections))
 logging.info("Number of affected features: " + str(len(thematic_intersections)))
 
-<<<<<<< HEAD
 for key in thematic_intersections:
-    geometry_base_original = base_auto_referencer.dict_thematic[key]
+    geometry_base_original = base_aligner.dict_thematic[key]
     print(key)
     print (geometry_base_original)
 
 #ACTUAL
 # Initiate a AutoReferencer to reference thematic features to the actual borders
 #================================================================================
-actual_auto_referencer = AutoReferencer()
-=======
+
 # Initiate a Aligner to reference thematic features to the actual borders
-actual_auto_referencer = Aligner()
->>>>>>> e49af5ac
+actual_aligner = Aligner()
 actual_url = (
     "https://geo.api.vlaanderen.be/GRB/ogc/features/collections/ADP/items?"
     "limit=" + str(limit) + "&crs=" + crs + "&bbox-crs=EPSG:31370&bbox=" + bbox
 )
 collection = get_collection(actual_url, limit)
-actual_auto_referencer.load_reference_data_geojson(collection, "CAPAKEY")
+actual_aligner.load_reference_data_geojson(collection, "CAPAKEY")
 
 
 #LOOP AND PROCESS ALL POSSIBLE AFFECTED FEATURES
@@ -155,29 +145,29 @@
 counter_excluded = 0
 
 for key in thematic_intersections:
-    geometry_base_original = base_auto_referencer.dict_thematic[key]
+    geometry_base_original = base_aligner.dict_thematic[key]
     if geometry_base_original.area > excluded_area:
         counter_excluded = counter_excluded + 1
         logging.info(
             "geometrie excluded; bigger than " + str(excluded_area) + ": " + key
         )
         continue
-    geometry_base_result, *_ = base_auto_referencer.process_geometry(
+    geometry_base_result, *_ = base_aligner.process_geometry(
         geometry_base_original, base_correction
     )
-    last_version_date = base_auto_referencer.get_last_version_date(geometry_base_result)
+    last_version_date = base_aligner.get_last_version_date(geometry_base_result)
     logging.info('key:' + key + '-->last_version_date: ' + last_version_date)
     logging.info("Original formula: " + key)
-    base_formula = base_auto_referencer.get_formula(geometry_base_result)
+    base_formula = base_aligner.get_formula(geometry_base_result)
 
     for i in series:
-        geometry_actual_result, b, c, d, e, f = actual_auto_referencer.process_geometry(
+        geometry_actual_result, b, c, d, e, f = actual_aligner.process_geometry(
             geometry_base_result, i
         )
         logging.info(
             "New formula: " + key + " with relevant distance(m) : " + str(i)
         )
-        actual_formula = actual_auto_referencer.get_formula(geometry_actual_result)
+        actual_formula = actual_aligner.get_formula(geometry_actual_result)
         diff = True
         if check_business_equality(base_formula, actual_formula):  # Logic to be determined by business
             counter_equality = counter_equality + 1
